<?xml version="1.0" encoding="UTF-8"?>
<module type="PYTHON_MODULE" version="4">
  <component name="NewModuleRootManager">
    <content url="file://$MODULE_DIR$">
      <excludeFolder url="file://$MODULE_DIR$/.venv" />
<<<<<<< HEAD
      <excludeFolder url="file://$MODULE_DIR$/example/profiler_output" />
=======
>>>>>>> 7161eed0
      <excludeFolder url="file://$MODULE_DIR$/example/tests/results" />
    </content>
    <orderEntry type="inheritedJdk" />
    <orderEntry type="sourceFolder" forTests="false" />
  </component>
</module><|MERGE_RESOLUTION|>--- conflicted
+++ resolved
@@ -3,10 +3,6 @@
   <component name="NewModuleRootManager">
     <content url="file://$MODULE_DIR$">
       <excludeFolder url="file://$MODULE_DIR$/.venv" />
-<<<<<<< HEAD
-      <excludeFolder url="file://$MODULE_DIR$/example/profiler_output" />
-=======
->>>>>>> 7161eed0
       <excludeFolder url="file://$MODULE_DIR$/example/tests/results" />
     </content>
     <orderEntry type="inheritedJdk" />
