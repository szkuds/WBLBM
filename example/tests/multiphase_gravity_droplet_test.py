import numpy as np
from wblbm import Run
from wblbm import GravityForce
from wblbm import visualise


def test_multiphase_gravity_simulation():
    """Test a multiphase LBM simulation with gravity and a central droplet."""
    print("\n=== Multiphase LBM Simulation with Gravity Test ===")

<<<<<<< HEAD
    grid_shape = (200, 200)
    tau = 0.9
    nt = 10000
    save_interval = 1000
    kappa = 0.01
=======
    grid_shape = (200, 800)
    tau = 1.2
    nt = 100000
    save_interval = 1000
    kappa = 0.04
>>>>>>> 7161eed0
    rho_l = 1.0
    rho_v = 0.001
    interface_width = 10

    force_g = 0.0000002
    inclination_angle = 0
    gravity = GravityForce(grid_shape[0], grid_shape[1], 2, force_g, inclination_angle)

    bc_config = {
<<<<<<< HEAD
        "bottom": "bounce-back",  # Solid wall for wetting
        "top": "bounce-back",  # Open top
        "left": "periodic",  # Periodic sides
        "right": "periodic"
=======
        'top': 'bounce-back',  # No-slip wall at top
        'bottom': 'bounce-back',  # Symmetric boundary at bottom
        'left': 'bounce-back',  # Periodic left-right wrapping
        'right': 'bounce-back'
>>>>>>> 7161eed0
    }

    sim = Run(
        grid_shape=grid_shape,
        lattice_type="D2Q9",
        tau=tau,
        nt=nt,
        multiphase=True,
        kappa=kappa,
        rho_l=rho_l,
        rho_v=rho_v,
        interface_width=interface_width,
        save_interval=save_interval,
        bc_config=bc_config,
        force_enabled=True,
        force_obj=gravity,
    )
    sim.run(init_type="multiphase_droplet", verbose=True)
    return sim


if __name__ == "__main__":
    print("Testing Multiphase LBM Codebase with Gravity")
    print("=" * 60)

    # Run simulation
    sim_multiphase_gravity = test_multiphase_gravity_simulation()

    # Visualize results
    print("\n=== Visualizing Results ===")
    visualise(sim_multiphase_gravity, "Multiphase with Gravity Force")

    print("\nTest completed!")<|MERGE_RESOLUTION|>--- conflicted
+++ resolved
@@ -1,26 +1,18 @@
 import numpy as np
-from wblbm import Run
-from wblbm import GravityForce
-from wblbm import visualise
+from wblbm.operators.run.run import Run
+from wblbm.force.gravitational_force import GravityForce
+from wblbm.utils.plotting import visualise
 
 
 def test_multiphase_gravity_simulation():
     """Test a multiphase LBM simulation with gravity and a central droplet."""
     print("\n=== Multiphase LBM Simulation with Gravity Test ===")
 
-<<<<<<< HEAD
-    grid_shape = (200, 200)
-    tau = 0.9
-    nt = 10000
-    save_interval = 1000
-    kappa = 0.01
-=======
     grid_shape = (200, 800)
     tau = 1.2
     nt = 100000
     save_interval = 1000
     kappa = 0.04
->>>>>>> 7161eed0
     rho_l = 1.0
     rho_v = 0.001
     interface_width = 10
@@ -30,17 +22,10 @@
     gravity = GravityForce(grid_shape[0], grid_shape[1], 2, force_g, inclination_angle)
 
     bc_config = {
-<<<<<<< HEAD
-        "bottom": "bounce-back",  # Solid wall for wetting
-        "top": "bounce-back",  # Open top
-        "left": "periodic",  # Periodic sides
-        "right": "periodic"
-=======
         'top': 'bounce-back',  # No-slip wall at top
         'bottom': 'bounce-back',  # Symmetric boundary at bottom
         'left': 'bounce-back',  # Periodic left-right wrapping
         'right': 'bounce-back'
->>>>>>> 7161eed0
     }
 
     sim = Run(
@@ -56,9 +41,9 @@
         save_interval=save_interval,
         bc_config=bc_config,
         force_enabled=True,
-        force_obj=gravity,
+        force_obj=gravity
     )
-    sim.run(init_type="multiphase_droplet", verbose=True)
+    sim.run(init_type='multiphase_droplet', verbose=True)
     return sim
 
 
