import numpy as np
from wblbm.run import Run
from wblbm import GravityForceMultiphaseDroplet, visualise
import jax

jax.config.update("jax_enable_x64", True)
# jax.config.update("jax_disable_jit", True)


def wetting_hysteresis_simulation_test():
    """Test LBM wetting implementation with hysteresis enabled."""
    print("\n=== Testing LBM Wetting with Hysteresis ===")

    # Simulation parameters
    grid_shape = (200, 100)
    tau = 0.99
    nt = 2000
<<<<<<< HEAD
    save_interval = 200
=======
    save_interval = 500
>>>>>>> 30291fbc
    kappa = 0.04
    rho_l = 1.0
    rho_v = 0.001
    interface_width = 5

    phi_value = 1.2
    d_rho_value = 0.0

    force_g = 1e-5
    inclination_angle = 90
    gravity = GravityForceMultiphaseDroplet(
        grid_shape[0], grid_shape[1], 2, force_g, inclination_angle
    )

    # Add hysteresis parameters to bc_config
    bc_config = {
        'left': 'periodic',
        'bottom': 'wetting',
        'top': 'symmetry',
        'right': 'periodic',
        'wetting_params': {
            'rho_l': rho_l,
            'rho_v': rho_v,
            'phi_left': phi_value,
            'phi_right': phi_value,
            'd_rho_left': d_rho_value,
            'd_rho_right': d_rho_value,
            'width': interface_width
        },
        'hysteresis_params': {
            'ca_advancing': 90.0,
            'ca_receding': 80.0,
            'learning_rate': 0.05,
            'max_iterations': 10
        }
    }

    sim = Run(
        simulation_type="multiphase",
        grid_shape=grid_shape,
        lattice_type="D2Q9",
        tau=tau,
        nt=nt,
        kappa=kappa,
        rho_l=rho_l,
        rho_v=rho_v,
        interface_width=interface_width,
        save_interval=save_interval,
        bc_config=bc_config,
        force_enabled=True,
        force_obj=gravity,
        phi_value=phi_value,
        d_rho_value=d_rho_value,
        wetting_enabled=True,
        hysteresis_params=bc_config['hysteresis_params'],
        init_type="wetting",
    )

    sim.run(verbose=True)
    return sim


if __name__ == "__main__":
    sim_wetting_hysteresis = wetting_hysteresis_simulation_test()

    # Visualize results
    print("\n=== Visualizing Wetting Hysteresis Test Results ===")
    visualise(sim_wetting_hysteresis, "Wetting Hysteresis Implementation Test")

    print("\nTest completed! Check the 'results' directory for data and plots.")<|MERGE_RESOLUTION|>--- conflicted
+++ resolved
@@ -15,11 +15,7 @@
     grid_shape = (200, 100)
     tau = 0.99
     nt = 2000
-<<<<<<< HEAD
-    save_interval = 200
-=======
     save_interval = 500
->>>>>>> 30291fbc
     kappa = 0.04
     rho_l = 1.0
     rho_v = 0.001
