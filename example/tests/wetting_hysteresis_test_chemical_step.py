--- conflicted
+++ resolved
@@ -6,14 +6,9 @@
 jax.config.update("jax_enable_x64", True)
 # jax.config.update("jax_disable_jit", True)
 
-<<<<<<< HEAD
-def test_wetting_hysteresis_simulation():
-    """Test LBM wetting implementation with hysteresis enabled."""
-=======
 
 def wetting_hysteresis_chem_step_simulation_test():
     """Test LBM wetting implementation with hysteresis enabled including a chemical step."""
->>>>>>> 30291fbc
     print("\n=== Testing LBM Wetting with Hysteresis ===")
 
     # Simulation parameters
