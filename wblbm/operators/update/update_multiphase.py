from functools import partial

import jax.numpy as jnp
from jax import jit

from wblbm.grid import Grid
from wblbm.lattice import Lattice
from wblbm.operators.collision.collision_multiphase import CollisionMultiphase
from wblbm.operators.update.update import Update
from wblbm.operators.macroscopic.macroscopic_multiphase import MacroscopicMultiphase
from wblbm.operators.boundary_condition.boundary_condition import BoundaryCondition


class UpdateMultiphase(Update):
    def __init__(
        self,
        grid: Grid,
        lattice: Lattice,
        tau: float,
        kappa: float,
        interface_width: int,
        rho_l: float,
        rho_v: float,
        bc_config: dict = None,
        force_enabled: bool = False,
    ):
        super().__init__(grid, lattice, tau, bc_config, force_enabled=force_enabled)
        self.macroscopic = MacroscopicMultiphase(
            grid,
            lattice,
            kappa,
            interface_width,
            rho_l,
            rho_v,
            force_enabled=force_enabled,
        )
        self.collision = CollisionMultiphase(grid, lattice, tau)
        if bc_config is not None:
            self.boundary_condition = BoundaryCondition(grid, lattice, bc_config)
        else:
            self.boundary_condition = None
        self.force_enabled = force_enabled

    @partial(jit, static_argnums=(0,))
    def __call__(self, f: jnp.array, force: jnp.ndarray = None):
        # If force_enabled and no force provided, use a simple constant force for testing
        if self.force_enabled and force is None:
<<<<<<< HEAD
            force = jnp.ones((self.grid.nx, self.grid.ny, 1, 2)) * jnp.array(
                [0.01, 0.0]
            )
        rho, u, force_tot = (
            self.macroscopic(f, force=force)
            if self.force_enabled
            else self.macroscopic(f)
        )
        feq = self.equilibrium(rho, u)
        source = self.source_term(rho, u, force_tot)
=======
            force = jnp.ones((self.grid.nx, self.grid.ny, 1, 2)) * jnp.array([0.01, 0.0])
        rho, u_eq, force_tot = self.macroscopic(f, force=force)
        feq = self.equilibrium(rho, u_eq)
        # Use raw velocity for source term
        q = self.lattice.q
        c = self.lattice.c.reshape((1, 1, q, 2))
        u_raw = jnp.sum(f * c, axis=2, keepdims=True) / rho
        source = self.source_term(rho, u_eq, force_tot)
>>>>>>> 7161eed0
        fcol = self.collision(f, feq, source)
        fstream = self.streaming(fcol)
        if self.boundary_condition is not None:
            fstream = self.boundary_condition(fstream, fcol)
        return fstream<|MERGE_RESOLUTION|>--- conflicted
+++ resolved
@@ -13,27 +13,19 @@
 
 class UpdateMultiphase(Update):
     def __init__(
-        self,
-        grid: Grid,
-        lattice: Lattice,
-        tau: float,
-        kappa: float,
-        interface_width: int,
-        rho_l: float,
-        rho_v: float,
-        bc_config: dict = None,
-        force_enabled: bool = False,
+            self,
+            grid: Grid,
+            lattice: Lattice,
+            tau: float,
+            kappa: float,
+            interface_width: int,
+            rho_l: float,
+            rho_v: float,
+            bc_config: dict = None,
+            force_enabled: bool = False
     ):
         super().__init__(grid, lattice, tau, bc_config, force_enabled=force_enabled)
-        self.macroscopic = MacroscopicMultiphase(
-            grid,
-            lattice,
-            kappa,
-            interface_width,
-            rho_l,
-            rho_v,
-            force_enabled=force_enabled,
-        )
+        self.macroscopic = MacroscopicMultiphase(grid, lattice, kappa, interface_width, rho_l, rho_v, force_enabled=force_enabled)
         self.collision = CollisionMultiphase(grid, lattice, tau)
         if bc_config is not None:
             self.boundary_condition = BoundaryCondition(grid, lattice, bc_config)
@@ -45,18 +37,6 @@
     def __call__(self, f: jnp.array, force: jnp.ndarray = None):
         # If force_enabled and no force provided, use a simple constant force for testing
         if self.force_enabled and force is None:
-<<<<<<< HEAD
-            force = jnp.ones((self.grid.nx, self.grid.ny, 1, 2)) * jnp.array(
-                [0.01, 0.0]
-            )
-        rho, u, force_tot = (
-            self.macroscopic(f, force=force)
-            if self.force_enabled
-            else self.macroscopic(f)
-        )
-        feq = self.equilibrium(rho, u)
-        source = self.source_term(rho, u, force_tot)
-=======
             force = jnp.ones((self.grid.nx, self.grid.ny, 1, 2)) * jnp.array([0.01, 0.0])
         rho, u_eq, force_tot = self.macroscopic(f, force=force)
         feq = self.equilibrium(rho, u_eq)
@@ -65,7 +45,6 @@
         c = self.lattice.c.reshape((1, 1, q, 2))
         u_raw = jnp.sum(f * c, axis=2, keepdims=True) / rho
         source = self.source_term(rho, u_eq, force_tot)
->>>>>>> 7161eed0
         fcol = self.collision(f, feq, source)
         fstream = self.streaming(fcol)
         if self.boundary_condition is not None:
